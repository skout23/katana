#!/usr/bin/env python3
import configparser
import functools
import hashlib
import json
import os
import regex as re
from typing import Any, Dict, List, Tuple
import time
from PIL import Image
import magic
import notify2

import argparse
import cmd2.plugin
import textwrap
from cmd2 import clipboard
from cmd2.argparse_custom import Cmd2ArgumentParser, CompletionItem
from colorama import Fore, Style
from watchdog.events import FileSystemEventHandler, FileSystemEvent, FileCreatedEvent
from watchdog.observers import Observer
from watchdog.observers.api import ObservedWatch
from pygments import highlight, lexers, formatters

import katana.util
from katana.manager import Manager
from katana.monitor import JsonMonitor
from katana.repl import ctf
from katana.target import Target
from katana.unit import Unit
from katana.repl.ctf import CTFProvider, Challenge, User


def md5sum(path):
    """
    Quick covenience function to get the MD5 hash of a file.
    This is used for the image display functionality.
    """
    md5 = hashlib.md5()
    with open(path, "rb") as f:
        for chunk in iter(lambda: f.read(4096), b""):
            md5.update(chunk)
    return md5


class MonitoringEventHandler(FileSystemEventHandler):
    """ Receives events from watchdog for newly created files to queue """

    def __init__(self, repl: "katana.repl.Repl", *args, **kwargs):
        super(MonitoringEventHandler, self).__init__(*args, **kwargs)

        # Save the manager
        self.repl = repl

    def on_created(self, event: FileSystemEvent):
        """ Called when a new file is created """

        # We only care about files
        if not isinstance(event, FileCreatedEvent):
            return

        # Queue the event
        self.repl.manager.queue_target(event.src_path)

        # Notify the user
        with self.repl.terminal_lock:
            self.repl.async_alert(
                f"[{Fore.GREEN}!{Style.RESET_ALL}] "
                f"new target queued: {event.src_path}"
            )


class ReplMonitor(JsonMonitor):
    """ A monitor which will save important information needed to run
    the Repl katana shell. """

    def __init__(self):
        super(ReplMonitor, self).__init__()

        # The repl will assign this for us
        self.repl: Repl = None
        # Last time we updated the prompt
        self.last_update = 0

        # Keep track of images
        self.images = []

    def on_flag(self, manager: Manager, unit: Unit, flag: str):

        # Ignore duplicate flags
        if len([f for f in self.flags if f[1] == flag]) > 0:
            return

        super(ReplMonitor, self).on_flag(manager, unit, flag)

        chain = []

        # Build chain in reverse direction
        link = unit
        while link is not None:
            chain.append(link)
            link = link.target.parent

        # Reverse the chain
        chain = chain[::-1]

        # Send a desktop notification
        notify2.init("new flag")
        notification = notify2.Notification(f"{flag}", f"{unit} - solved challenge")
        notification.show()

        # Calculate ellapsed time
        ellapsed = chain[0].target.end_time - chain[0].target.start_time

        log_entry = (
            f"{Style.BRIGHT}Target {Fore.GREEN}completed{Fore.RESET} in "
            f"{Fore.CYAN}{ellapsed:.2f}{Fore.RESET} seconds after "
            f"{Fore.CYAN}{chain[0].target.units_evaluated}{Fore.RESET} unit cases{Style.RESET_ALL}\n"
        )

        # Print the chain
        for n in range(len(chain)):
            log_entry += (
                f"{' '*n}{Fore.MAGENTA}{chain[n]}{Style.RESET_ALL}("
                f"{Fore.RED}{chain[n].target}{Style.RESET_ALL}) "
                f"{Fore.YELLOW}➜ {Style.RESET_ALL}\n"
            )
        log_entry += (
            f" {' ' * len(chain)}{Fore.GREEN}{Style.BRIGHT}{flag}{Style.RESET_ALL} - "
            f"(copied)"
        )

        if (
            "ctf" in self.repl.manager
            and "auto-submit" in self.repl.manager["ctf"]
            and self.repl.manager["ctf"].getboolean("auto-submit", False)
        ):
            if unit.origin.is_url:
                u = unit.origin.url_pieces.group("uri").decode("utf-8").split("/")[-1]
            else:
                u = unit.origin.hash.hexdigest()

            if u in self.repl.ctf_targets:
                with self.repl.terminal_lock:
                    result = self.repl.ctf_provider.submit(
                        self.repl.ctf_targets[u][0], flag
                    )
                    if result:
                        log_entry += (
                            f"\n\n[{Fore.GREEN}+{Style.RESET_ALL}] ctf: "
                            f"{Fore.GREEN}correct{Style.RESET_ALL} flag for challenge {self.repl.ctf_targets[u][0].title}\n"
                        )
                    else:
                        log_entry += (
                            f"\n\n[{Fore.RED}-{Style.RESET_ALL}] ctf: "
                            f"{Fore.RED}incorrect{Style.RESET_ALL} flag for challenge {self.repl.ctf_targets[u][0].title}\n"
                        )

        # Put the flag on the clipboard
        clipboard.write_to_paste_buffer(flag)

        # Notify the user
        with self.repl.terminal_lock:
            self.repl.async_alert(log_entry)

    def on_exception(
        self, manager: katana.manager.Manager, unit: katana.unit.Unit, exc: Exception
    ) -> None:
        super(ReplMonitor, self).on_exception(manager, unit, exc)

        # Notify the user
        with self.repl.terminal_lock:
            self.repl.pexcept(exc)

    def on_work(
        self,
        manager: katana.manager.Manager,
        threadid: int,
        unit: katana.unit.Unit,
        case: Any,
    ):
        super(ReplMonitor, self).on_work(manager, threadid, unit, case)

        # Dynamically update the prompt at most every second during work updates
        if (time.time() - self.last_update) > 1:
            if self.repl.terminal_lock.acquire(blocking=False):
                self.repl.async_update_prompt(
                    self.repl.generate_prompt(
                        about_to_wait=unit is None and case is None
                    )
                )
                self.repl.terminal_lock.release()
                self.last_update = time.time()

<<<<<<< HEAD
    def on_download_update(
        self, manager: katana.manager.Manager, download: katana.manager.Download
    ) -> None:
        super(ReplMonitor, self).on_download_update(manager, download)

        if self.repl.terminal_lock.acquire(blocking=False):
            self.repl.async_update_prompt(self.repl.generate_prompt())
            self.repl.terminal_lock.release()
=======
    def on_artifact(
        self, manager: katana.manager.Manager, unit: katana.unit.Unit, path: str = None
    ) -> None:

        if manager["manager"]["imagegui"] == "yes":
            # If this artifact is an image, determine the hash to check if we have
            # seen this image before.
            if " image " in magic.from_file(path):
                md5hash = md5sum(path).hexdigest()

                # If we have not seen the image before, display it and add it
                # to our records.
                if md5hash not in self.images:
                    self.images.append(md5hash)

                    # Resize the image (in case it is huge)
                    try:
                        img = Image.open(path)
                        basewidth = 600
                        wpercent = basewidth / float(img.size[0])
                        hsize = int((float(img.size[1]) * float(wpercent)))
                        img = img.resize((basewidth, hsize), Image.ANTIALIAS)
                        img.show()
                    except:
                        # If we can't seem to open the image, just ignore it.
                        pass
>>>>>>> a0b87e1b


def get_target_choices(repl, uncomplete=False) -> List[CompletionItem]:
    """
    Get available targets for command completion

    :param repl: The Repl object
    :return: List of completion object referring to queued targets
    """
    repl: Repl

    # Grab root targets
    targets = [t for t in repl.manager.targets if t.parent is None]

    # Filter by uncompleted units
    if uncomplete:
        targets = [t for t in targets if not t.completed]

    result = [
        CompletionItem(t.hash.hexdigest(), katana.util.ellipsize(repr(t), 40))
        for t in targets
    ]

    return result


def get_monitor_choices(repl: "katana.repl.Repl") -> List[CompletionItem]:
    """
    Get available monitors for command completion
    
    :param repl: The Repl object
    :return: List of completion objects referring to monitored directories
    """

    return [d for d in repl.directories]


def get_challenge_choices(repl: "katana.repl.Repl") -> List[CompletionItem]:
    """
    Get a list of completion items for the possible challenges
    :param repl: a katana Repl object
    :return: list completion items
    """

    if repl.ctf_provider is None:
        return []

    return [
        CompletionItem(c.ident, f"{c.title} - {c.value} points")
        for c in repl.ctf_provider.challenges
    ]


class Repl(cmd2.Cmd):
    """ A simple Katana REPL implemented using the cmd2 module.
    
    You should instantiate the manager prior to creating this object. It will
    then allow the user to modify configuration, load configuration files, and
    queue targets, however you are free to do this prior to creating the Repl.
    
    The manager _must_ be created using a ReplMonitor or subclass thereof! Further,
    you should not call `manager.start()` prior to creating this object. It will
    call `manager.start()` prior to execution of the main command loop. This is
    to ensure that the we can register the Monitor with our Repl object for
    bidirectional communication.
    """

    def __init__(self, manager: Manager):
        super(Repl, self).__init__()

        # Ensure we are using the correct monitor
        if not isinstance(manager.monitor, ReplMonitor):
            raise RuntimeError("Repl expects a subclass of ReplMonitor!")

        # Save a manager reference
        self.manager = manager

        # Ensure the monitor knows we exist
        self.manager.monitor.repl = self

        # Display full tracebacks for errors/exceptions
        self.debug = True

        # CTF provider details
        self.ctf_provider: CTFProvider = None
        self.ctf_targets: Dict[str, Tuple[Challenge, Target]] = {}

        # Create a filesystem monitor
        self.fseventhandler = MonitoringEventHandler(self)
        self.observer = Observer()
        self.directories: Dict[str, ObservedWatch] = {}

        # Start the observer
        self.observer.start()

        # Register hook to update prompt
        self.register_cmdfinalization_hook(self.finalization_hook)

        # Start the manager
        self.manager.start()

        # Update the prompt
        self.update_prompt()

        # Alias for quit
        self.do_exit = self.do_quit

    def finalization_hook(
        self, data: cmd2.plugin.CommandFinalizationData
    ) -> cmd2.plugin.CommandFinalizationData:
        """ Updated dynamic prompt """
        # Update the prompt
        self.update_prompt()
        self.poutput("")
        # Maintain exit status
        return data

    def generate_prompt(self, about_to_wait=False):

        # build a dynamic state
        if self.manager.barrier.n_waiting == len(self.manager.threads) or about_to_wait:
            state = f"{Fore.YELLOW}waiting{Style.RESET_ALL}"
        else:
            state = f"{Fore.GREEN}running{Style.RESET_ALL}"

        downloads = self.manager.active_downloads
        if len(downloads):
            partials = [
                " ",
                "\u258F",
                "\u258E",
                "\u258D",
                "\u258C",
                "\u258B",
                "\u258A",
                "\u2589",
            ]
            if any([True for d in downloads if d.size == -1]):
                percentage = "??"
            else:
                percentage = sum([d.trans for d in downloads]) / sum(
                    [d.size for d in downloads]
                )
            speed = sum([d.speed for d in downloads]) / len(downloads)
            if speed < 1024:
                unit = "B/s"
            elif speed < (1024 ** 2):
                unit = "KB/s"
                speed /= 1024.0
            elif speed < (1024 ** 3):
                unit = "MB/s"
                speed /= float(1024 ** 2)
            else:
                unit = "GB/s"
                speed /= float(1024 ** 3)
            if percentage != "??":
                percent_scaled = int(percentage * (10 * 8))
                progress = (
                    "\u2588" * int(percent_scaled / 8)
                    + partials[int(percent_scaled % 8)]
                )
                download_state = f"[{progress.ljust(10, ' ')}] {speed:.2f}{unit}"
            else:
                download_state = (
                    f"{len(downloads)} downloads - {percentage}% - {speed:.2f}{unit}"
                )
        else:
            download_state = "no downloads"

        # update the prompt
        prompt = (
            f"{Fore.CYAN}katana{Style.RESET_ALL} - {state} - {download_state} - "
            f"{Fore.BLUE}{self.manager.work.qsize()} units queued{Style.RESET_ALL} "
            f"\n{Fore.GREEN}➜ {Style.RESET_ALL}"
        )

        return prompt

    def update_prompt(self):
        """ Updates the prompt with the current state """
        self.prompt = self.generate_prompt()

    status_parser = Cmd2ArgumentParser(
        description="Display status message for all running threads"
    )
    status_parser.add_argument(
        "--verbose",
        "-v",
        action="store_true",
        help="Show detailed status for each thread",
    )

    @cmd2.with_argparser(status_parser)
    def do_status(self, args):

        # Figure out the basic status
        basic_status = f"{Fore.YELLOW}waiting{Style.RESET_ALL}"
        if self.manager.work.qsize() > 0:
            basic_status = f"{Fore.GREEN}running{Style.RESET_ALL}"

        # Find the number of items queued
        items_queued = (
            f"{Fore.WHITE}{self.manager.work.qsize()} units queued{Style.RESET_ALL}"
        )

        # Find total number of unit cases evaluated
        cases_completed = f"{Fore.CYAN}{self.manager.cases_completed} cases evaluated{Style.RESET_ALL}"

        # Initial status line
        output = [f"{basic_status} - {items_queued} - {cases_completed}", ""]

        # Build list of thread statuses
        threads = [""] * self.manager["manager"].getint("threads")
        for tid, status in self.manager.monitor.thread_status.items():
            unit: Unit = status[0]
            target: Target = unit.target if unit is not None else None
            case: Any = status[1]
            threads[tid] = (
                f"{str(unit)}",
                f"{katana.util.ellipsize(repr(target), 50)}",
                f"{katana.util.ellipsize(repr(case), 20)}",
            )

        # Calculate column widths
        tid_width = max([len("TID"), len(str(len(threads)))]) + 2
        unit_width = max([len("Unit")] + [len(t[0]) for t in threads if t]) + 2
        target_width = max([len("Target")] + [len(t[1]) for t in threads if t]) + 2
        case_width = max([len("Case")] + [len(t[2]) for t in threads if t]) + 2

        # check if there are any running threads to begin with
        if not all(threads):
            output.append(f"{Fore.RED}no targets have yet been queued {Fore.RESET}")
        else:
            # if there are threads, output table header
            output.append(
                f"{Style.BRIGHT}{'TID':<{tid_width}}{'Unit':<{unit_width}}{'Target':<{target_width}}Case"
                f"{Style.RESET_ALL}"
            )

            # Output table
            output += [
                (
                    f"{i:<{tid_width}}{Fore.MAGENTA}{t[0]:<{unit_width}}"
                    f"{Fore.RED}{t[1]:<{target_width}}{Fore.CYAN}{t[2]:<{case_width}}"
                    f"{Style.RESET_ALL}"
                )
                for i, t in enumerate(threads)
            ]

        # Print output
        self.poutput("\n".join(output))

    exit_parser = Cmd2ArgumentParser(
        description="Cleanup currently running evaluation and exit"
    )
    exit_parser.add_argument(
        "--timeout",
        "-t",
        type=float,
        help="Timeout for waiting in outstanding evaluations",
    )
    exit_parser.add_argument(
        "--force",
        "-f",
        action="store_true",
        help="Force exit prior to evaluation completion",
    )

    @cmd2.with_argparser(exit_parser)
    def do_quit(self, args: argparse.Namespace) -> bool:
        """
        Exit the katana REPL. Optionally, force current evaluation to complete immediately.

        :param args: argparse Namespace containing parameters
        :return: whether to exit or not (always True)
        """

        if args.force is not None and args.force:
            self.poutput(f"[{Fore.YELLOW}!{Style.RESET_ALL}] forcing thread exit")
            self.manager.abort()
        else:
            self.poutput(
                f"[{Fore.BLUE}-{Style.RESET_ALL}] waiting for thread completion (timeout={args.timeout})"
            )
            self.terminal_lock.release()
            result = self.manager.join(args.timeout)
            self.terminal_lock.acquire()
            if not result:
                self.poutput(f"[{Fore.YELLOW}!{Style.RESET_ALL}] evaluation timeout")

        self.poutput(f"[{Fore.GREEN}+{Style.RESET_ALL}] manager exited cleanly")

        return True

    # The main argument parser
    monitor_parser = Cmd2ArgumentParser(
        description=r"""Begin monitoring the given directory and automatically queue new targets """
        """as they are created."""
    )
    # Subparsers object to create sub-commands
    monitor_subparsers: argparse._SubParsersAction = monitor_parser.add_subparsers(
        help="Actions", required=True, dest="_action"
    )

    # `list` parser
    monitor_list_parser: Cmd2ArgumentParser = monitor_subparsers.add_parser(
        "list",
        aliases=["ls", "l"],
        help="list currently monitored directories",
        prog="monitor ls",
    )
    monitor_list_parser.set_defaults(action="list")

    # `remove` parser
    monitor_remove_parser: Cmd2ArgumentParser = monitor_subparsers.add_parser(
        "remove",
        aliases=["rm", "r"],
        help="remove a monitored directory",
        prog="monitor remove",
    )
    monitor_remove_parser.add_argument(
        "directory",
        nargs="+",
        help="The directories to stop monitoring",
        choices_method=get_monitor_choices,
    )
    monitor_remove_parser.set_defaults(action="remove")

    # `add` parser
    monitor_add_parser: Cmd2ArgumentParser = monitor_subparsers.add_parser(
        "add",
        aliases=["a"],
        help="begin monitoring a new directory",
        prog="monitor add",
    )
    monitor_add_parser.add_argument(
        "--recursive",
        "-r",
        default=False,
        action="store_true",
        help="Monitor the directory recursively",
    )
    monitor_add_parser.add_argument(
        "directory",
        nargs="+",
        help="The directories to monitor",
        completer_method=functools.partial(
            cmd2.Cmd.path_complete, path_filter=lambda path: os.path.isdir(path)
        ),
    )
    monitor_add_parser.set_defaults(action="add")

    @cmd2.with_argparser(monitor_parser)
    def do_monitor(self, args: argparse.Namespace) -> bool:
        """ Add a directory to the fs observer """

        if args.action == "add":
            for dir in args.directory:

                dir = os.path.expanduser(dir)  # expand user directory if present
                if not os.path.isdir(dir):
                    self.perror(f"[{Fore.RED}!{Style.RESET}] {dir}: not a directory")
                    continue
                abs_dir = os.path.realpath(os.path.abspath(dir))
                if abs_dir in self.directories:
                    self.perror(
                        f"[{Fore.RED}!{Style.RESET_ALL}] {dir}: already monitored"
                    )
                    continue
                self.directories[abs_dir] = self.observer.schedule(
                    self.fseventhandler, dir, args.recursive
                )
        elif args.action == "remove":
            # Remove currently monitored directories
            for dir in args.directory:

                # Make sure it exists
                if not os.path.isdir(dir):
                    self.perror(f"[{Fore.RED}!{Style.RESET}] {dir}: not a directory")
                    continue

                # Get the full canonical path
                dir = os.path.realpath(os.path.abspath(dir))

                # Ensure we are actually monitoring it
                if dir not in self.directories:
                    self.perror(
                        f"[{Fore.RED}!{Style.RESET}] {dir}: not being monitored"
                    )
                    continue

                # Remove it from the observer
                handle = self.directories[dir]
                del self.directories[dir]
                self.observer.unschedule(handle)

        elif args.action == "list":
            # List all monitored directories
            output = ""
            for path, handle in self.directories.items():
                if handle.is_recursive:
                    output += f"\n{handle.path} - {Fore.CYAN}recursive{Style.RESET_ALL}"
                else:
                    output += (
                        f"\n{handle.path} - {Fore.BLUE}non-recursive{Style.RESET_ALL}"
                    )
            self.poutput(output[1:])

        # Don't exit
        return False

    # Main target argument parser
    target_parser = Cmd2ArgumentParser(
        description="Add, remove, and view queued targets"
    )
    target_subparsers: argparse._SubParsersAction = target_parser.add_subparsers(
        help="Actions", required=True, dest="_action"
    )

    @cmd2.with_argparser(target_parser)
    def do_target(self, args: argparse.Namespace) -> bool:
        """ Add/stop/list queued targets """
        actions = {
            "add": self._target_add,
            "stop": self._target_stop,
            "list": self._target_list,
            "solution": self._target_solution,
            "view": self._target_view,
        }
        actions[args.action](args)
        return False

    # View target results
    target_view_parser: Cmd2ArgumentParser = target_subparsers.add_parser(
        "view", help="View results from the given target"
    )
    target_view_parser.add_argument(
        "target",
        help="The target to view",
        choices_method=functools.partial(get_target_choices, uncomplete=False),
    )
    target_view_parser.set_defaults(action="view")

    def _target_view(self, args: argparse.Namespace) -> None:
        """ View a target results """

        target = None
        for t in self.manager.targets:
            if t.hash.hexdigest() == args.target:
                target = t
                break
        else:
            self.perror(
                f"[{Fore.RED}-{Style.RESET_ALL}] {args.target}: target does not exist"
            )
            return

        results = self.manager.monitor.build_results(target=target)
        if len(results) == 0:
            self.poutput(
                f"[{Fore.YELLOW}!{Style.RESET_ALL}] {args.target}: no results found"
            )
            return

        pretty_json = json.dumps(
            results, sort_keys=True, indent=4, separators=(",", ": ")
        )

        self.ppaged(
            highlight(pretty_json, lexers.JsonLexer(), formatters.TerminalFormatter())
        )

    # Add a new target
    target_add_parser: Cmd2ArgumentParser = target_subparsers.add_parser(
        "add", aliases=["a"], help="Add a new target for processing"
    )
    target_add_parser.add_argument(
        "--flag", "-f", help="Custom flag format for this target"
    )
    target_add_parser.add_argument(
        "--unit",
        "-u",
        action="append",
        default=[],
        help="Specify a unit to run initially",
    )
    target_add_parser.add_argument(
        "--only", "-o", help="Run only this unit. Disable recursion."
    )
    target_add_parser.add_argument(
        "--exclude", "-e", action="append", default=[], help="Specify blacklisted units"
    )
    target_add_parser.add_argument(
        "--auto",
        "-a",
        action="store_true",
        help="Automatically select units for recursive targets",
        default=None,
    )
    target_add_parser.add_argument(
        "--no-auto",
        "-na",
        action="store_false",
        dest="auto",
        help="Disable automatic unit selection for recursive targets",
    )
    target_add_parser.add_argument(
        "target", help="the target to evaluate", completer_method=cmd2.Cmd.path_complete
    )
    target_add_parser.add_argument(
        "option",
        help="Set a configuration option (format: 'section[option]=value')",
        nargs="*",
    )
    target_add_parser.set_defaults(action="add")

    def _target_add(self, args: argparse.Namespace) -> None:
        """ Add a new target for evaluation """

        # Build custom configuration
        config: configparser.ConfigParser = configparser.ConfigParser()
        config.read_dict(self.manager)

        # Custom flag format
        if args.flag is not None:
            config["manager"]["flag-format"] = args.flag

        # Custom unit list
        if len(args.unit) > 0:
            config["manager"]["units"] = ",".join(args.unit)

        # Custom exclusion list
        if len(args.exclude) > 0:
            config["manager"]["exclude"] = ",".join(args.exclude)

        # Auto flag specification
        if args.auto is not None:
            config["manager"]["auto"] = "yes" if args.auto else "no"

        # Singular unit specification/one-off run
        if args.only is not None:
            config["manager"]["units"] = args.only
            config["manager"]["recurse"] = "no"
            config["manager"]["auto"] = "no"

        # Other custom parameters
        for option in args.option:
            # Match the option specifier format
            match = re.match(r"^([a-zA-Z_\-0-9]+)(\[[a-zA-Z_\-0-9]+\])?=(.*)?$", option)

            # Ensure it's correct
            if match is None:
                self.perror(
                    f"[{Fore.RED}-{Fore.RESET}] {option}: invalid option specifier"
                )
                return

            if match.group(2) is None:
                section = "DEFAULT"
                option = match.group(1)
            else:
                section = match.group(1)
                option = match.group(2).split("[")[1].split("]")[0]

            # Ensure the section exists
            if section not in config:
                config[section] = {}

            # Unset the value, if no value is specified
            if match.group(3) is None:
                config.remove_option(section, option)
            else:
                config[section][option] = match.group(3)

        self.poutput(f"[{Fore.GREEN}+{Style.RESET_ALL}] {args.target}: queuing target")
        target = self.manager.queue_target(args.target, config=config, background=True)

        # Wait for target to complete
        if args.only:
            self.poutput(
                f"[{Fore.GREEN}+{Fore.RESET}] waiting for target completion..."
            )
            try:
                while not target.completed:
                    time.sleep(0.2)
            except KeyboardInterrupt:
                self.poutput(f"[{Fore.YELLOW}!{Fore.RESET}] cancelling target...")
                target.completed = True
            else:
                # The target finished! Print the results
                results = self.manager.monitor.build_results(target=target)
                if len(results) == 0:
                    self.poutput(
                        f"[{Fore.YELLOW}!{Style.RESET_ALL}] no results found :("
                    )
                    return

                pretty_json = json.dumps(
                    results, sort_keys=True, indent=4, separators=(",", ": ")
                )

                self.ppaged(
                    highlight(
                        pretty_json, lexers.JsonLexer(), formatters.TerminalFormatter()
                    )
                )

    # Stop a running target
    target_stop_parser: Cmd2ArgumentParser = target_subparsers.add_parser(
        "stop", aliases=["s", "cancel", "c"], help="Stop evaluation of a queued target"
    )
    target_stop_parser.add_argument(
        "target",
        nargs="+",
        help="the target id (hash) to stop",
        choices_method=functools.partial(get_target_choices, uncomplete=True),
    )
    target_stop_parser.set_defaults(action="stop")

    def _target_stop(self, args: argparse.Namespace) -> None:
        """ Stop processing the given target """

        # Stop each target
        for target in args.target:
            # Look for a matching hash
            for other in self.manager.targets:
                if other.hash.hexdigest() == target:
                    # Notify the user if it's already completed
                    if other.completed:
                        self.poutput(
                            f"[{Fore.YELLOW}!{Style.RESET_ALL}] {target}: already completed"
                        )
                    else:
                        other.completed = True

    # List queued targets
    target_list_parser: Cmd2ArgumentParser = target_subparsers.add_parser(
        "list", aliases=["ls", "l", "show"], help="List all queued targets"
    )
    target_list_parser.add_argument(
        "--completed",
        "-c",
        action="store_const",
        const="completed",
        dest="which",
        help="Display only completed targets",
    )
    target_list_parser.add_argument(
        "--running",
        "-r",
        action="store_const",
        const="running",
        dest="which",
        help="Display only running targets",
    )
    target_list_parser.add_argument(
        "--all",
        "-a",
        action="store_const",
        const="all",
        dest="which",
        help="Display all targets (running/completed)",
    )
    target_list_parser.add_argument(
        "--flags",
        "-f",
        action="store_const",
        const="flags",
        dest="which",
        help="Display only targets with flags",
    )
    target_list_parser.set_defaults(action="list")

    def _target_list(self, args: argparse.Namespace) -> None:
        """
        Display a list of completed and/or running targets that have been queued.
        
        :param args: The argparse Namespace
        :return: None
        """

        targets: List[Target] = []

        if args.which is None or args.which == "all":
            # In this context, we mean root targets only
            targets = [t for t in self.manager.targets if t.parent is None]
        elif args.which == "completed":
            targets = [
                t for t in self.manager.targets if t.completed and t.parent is None
            ]
        elif args.which == "running":
            targets = [
                t for t in self.manager.targets if not t.completed and t.parent is None
            ]
        elif args.which == "flags":
            targets = [f[0].origin for f in self.manager.monitor.flags]

        output = ""

        for target in targets:
            # Grab the status
            if target.completed:
                status = f"{Fore.GREEN}completed{Style.RESET_ALL}"
            else:
                status = f"{Fore.YELLOW}running{Style.RESET_ALL}"

            # Grab first flag
            flags = [f[1] for f in self.manager.monitor.flags if f[0].origin == target]

            # Build initial output
            output += (
                f"\n{Fore.RED}{target}{Style.RESET_ALL} - {status}\n"
                f" hash: {Fore.CYAN}{target.hash.hexdigest()}{Style.RESET_ALL}\n"
            )

            # Add flags if there are any
            output += "\n".join(
                f" flag: {Fore.GREEN}{Style.BRIGHT}{f}{Style.RESET_ALL}" for f in flags
            )

        # Print the list
        if len(output) > 0:
            self.poutput(output)

    # View target solutions (chain of units producing flags)
    target_solution_parser: Cmd2ArgumentParser = target_subparsers.add_parser(
        "solution", aliases=["flags"], help="List solution chains for all found flags"
    )
    target_solution_parser.add_argument(
        "--raw",
        "-r",
        action="store_true",
        help="Match the specified target by the target upstream string vice the hash",
    )
    target_solution_parser.add_argument(
        "target",
        help="The target hash or upstream (if --raw is specified)",
        choices_method=get_target_choices,
    )
    target_solution_parser.set_defaults(action="solution")

    def _target_solution(self, args: argparse.Namespace) -> None:
        """
        Display all found solutions for this target.
        
        :param args: argparse Namespace object with parsed parameters
        :return:
        """

        # Match based on target hash
        flags = [
            f
            for f in self.manager.monitor.flags
            if f[0].origin.hash.hexdigest() == args.target
        ]

        # Ensure we found at least one target
        if len(flags) == 0:
            self.perror(f"[{Fore.RED}-{Style.RESET_ALL}] {args.target}: no flags found")
            return
        elif len(flags) > 1:
            # We found more than one, assume the first matching
            self.poutput(
                f"[{Fore.YELLOW}!{Style.RESET_ALL}] {args.target}: selecting "
                f"{Fore.RED}{flags[0][0].origin}{Style.RESET_ALL}"
            )

        # Either the first or only flag
        flag: Tuple[Unit, str] = flags[0]

        # Generate the solution output
        log_entry = self.generate_solution(flag)

        # Print the entry
        self.poutput(log_entry)

    def generate_solution(self, flag):

        # The chain of units upward
        chain = []

        # Build chain in reverse direction
        link = flag[0]
        while link is not None:
            chain.append(link)
            link = link.target.parent

        # Reverse the chain
        chain = chain[::-1]

        # First entry is special
        log_entry = (
            f"{Fore.MAGENTA}{chain[0]}{Style.RESET_ALL}("
            f"{Fore.RED}{chain[0].target}{Style.RESET_ALL})\n"
        )

        # Print the chain
        for n in range(1, len(chain)):
            log_entry += (
                f" {' '*n}{Fore.MAGENTA}{chain[n]}{Style.RESET_ALL}("
                f"{Fore.RED}{chain[n].target}{Style.RESET_ALL}) "
                f"{Fore.YELLOW}➜ {Style.RESET_ALL}\n"
            )
        log_entry += (
            f" {' ' * len(chain)}{Fore.GREEN}{Style.BRIGHT}{flag[1]}{Style.RESET_ALL} - "
            f"(copied)"
        )

        return log_entry

    set_parser = Cmd2ArgumentParser(
        description=r"""Set or retreive a katana runtime parameter. Parameters may be specified as """
        r"""SECTION[NAME] or simply NAME. If no section is specified, 'DEFAULT' is assumed. """
        r"""If no value is specified, the value will be printed. If no parameter or value is """
        r"""specified, then all sections are displayed. """
    )
    set_parser.add_argument(
        "--section", "-s", action="store_true", help="Show entire section contents"
    )
    set_parser.add_argument(
        "--reset", "-r", action="store_true", help="remove/reset a parameter"
    )
    set_parser.add_argument(
        "parameter", nargs=argparse.OPTIONAL, help="The parameter to modify"
    )
    set_parser.add_argument("value", nargs=argparse.OPTIONAL, help="The value to set")

    @cmd2.with_argparser(set_parser)
    def do_set(self, args: argparse.Namespace):
        """ Set a runtime parameter """
        pattern = r"([a-zA-Z_\-0-9]*)\[([a-zA-Z_\-0-9]*)\]"

        if args.parameter is not None:
            # Check if we are specifying section[parameter]
            match = re.match(pattern, args.parameter)
            if match is not None:
                # Grab each piece
                section, name = match[1], match[2]
            else:
                # Otherwise, assume default
                section = "DEFAULT"
                name = args.parameter

            # Ensure the section exists
            if section not in self.manager and not args.value:
                self.perror(f"{section}: no such configuration section")
                return False

        if args.value:
            # Ensure the section exists
            if section not in self.manager:
                self.manager[section] = {}
            # Set the value
            self.manager[section][name] = args.value
        elif args.parameter is None:
            # Display the entire configuration
            for section in ["DEFAULT"] + self.manager.sections():

                # Grab the configurations which are unique to this section
                values = {
                    name: self.manager[section][name]
                    for name in self.manager[section]
                    if section == "DEFAULT"
                    or name not in self.manager["DEFAULT"]
                    or self.manager[section][name] != self.manager["DEFAULT"][name]
                }

                # Don't print empty configurations
                if len(values) == 0:
                    continue

                # Print section header
                self.poutput(f"[{section}]")
                for name, value in values.items():
                    self.poutput(f"  {name} = {value}")

        elif args.section is None:
            if args.reset:
                self.poutput(f"removing {section}[{name}]")
                self.manager.remove_option(section, name)
            else:
                # Display a single value within a section
                self.poutput(f"[{section}]")
                self.poutput(f"{name} = {self.manager[section][name]}")
        else:
            # Display an entire section either specifying section[name] or section alone
            if match is None:
                # We specified section alone, but it was captured in name above
                section = name
            # Ensure this exists (may have slipped past above check in the name variable)
            if section not in self.manager:
                self.perror(f"{section}: no such configuration section")
            else:
                # Print the whole section
                self.poutput(f"[{section}]")
                for name in self.manager[section]:
                    self.poutput(f"{name} = {self.manager[section][name]}")

        # All done! Don't exit.
        return False

    config_parser = Cmd2ArgumentParser(
        description="Load supplemental configuration from a file"
    )
    config_parser.add_argument(
        "file",
        help="Configuration file",
        nargs="+",
        completer_method=cmd2.Cmd.path_complete,
    )

    @cmd2.with_argparser(config_parser)
    def do_config(self, args: argparse.Namespace) -> bool:
        """
        Load a supplemental configuration file
        
        :param args: argparse Namespace with parameters
        :return: False
        """

        self.manager.read(args.file)

        return False

    # CTF integration
    ctf_parser = Cmd2ArgumentParser(
        description="Interact with a CTF instance to easily view challenges and queue targets"
    )
    ctf_subparsers: argparse._SubParsersAction = ctf_parser.add_subparsers(
        help="Commands", required=True, dest="_action"
    )

    @cmd2.with_argparser(ctf_parser)
    def do_ctf(self, args: argparse.Namespace) -> bool:
        """
        Interact with an integrated CTF platform through a provider
        
        :param args: argparse Namespace containing subcommand and arguments
        :return: False
        """

        # Build the CTF Parser if needed
        if self.ctf_provider is None:
            if (
                "ctf" not in self.manager
                or "provider" not in self.manager["ctf"]
                or "url" not in self.manager["ctf"]
                or "username" not in self.manager["ctf"]
                or "password" not in self.manager["ctf"]
            ):
                # We need these parameters
                self.perror(
                    f"[{Fore.RED}-{Style.RESET_ALL} ctf: provider, url, username, and password are required."
                )
                return False
            else:
                try:
                    # Try to authenticate
                    self.ctf_provider = ctf.get_provider(
                        self.manager["ctf"]["provider"],
                        self.manager["ctf"]["url"],
                        self.manager["ctf"]["username"],
                        self.manager["ctf"]["password"],
                    )
                except ctf.AuthenticationError as e:
                    # Bad parameters
                    self.perror(
                        f"[{Fore.RED}-{Style.RESET_ALL}] ctf: provider authentication failed: {str(e)}"
                    )
                    return False

        # Call sub-command handler
        actions = {
            "list": self._ctf_list,
            "show": self._ctf_show,
            "queue": self._ctf_queue,
            "scoreboard": self._ctf_scoreboard,
            "submit": self._ctf_submit,
            "status": self._ctf_status,
            "bracket": self._ctf_bracket,
        }
        actions[args.action](args)

        return False

    # Submit a solution to a CTF challenge
    ctf_submit_parser: argparse.ArgumentParser = ctf_subparsers.add_parser(
        "submit", help="Manually submit a challenge flag"
    )
    ctf_submit_parser.add_argument(
        "--force",
        "-f",
        action="store_true",
        help="Force submission even if challenge is already solved",
    )
    ctf_submit_parser.add_argument(
        "challenge_id",
        type=str,
        help="Challenge ID to submit to",
        choices_method=get_challenge_choices,
    )
    ctf_submit_parser.add_argument("flag", type=str, help="Flag to submit")
    ctf_submit_parser.set_defaults(action="submit")

    def _ctf_submit(self, args: argparse.Namespace) -> None:
        """
        Manually submit a flag
        :param args: arguments
        :return: None
        """

        try:
            challenge = self.ctf_provider.get_challenge(args.challenge_id)
        except RuntimeError as e:
            self.perror(f"[{Fore.RED}-{Style.RESET_ALL}] ctf: invalid challenge id")
            return

        if challenge.solved and not args.force:
            self.pwarning(
                f"[{Fore.YELLOW}!{Style.RESET_ALL}] ctf: challenge already solved"
            )
            return

        if self.ctf_provider.submit(challenge, args.flag)[0]:
            self.poutput(
                f"[{Fore.GREEN}+{Style.RESET_ALL}] ctf: "
                f"{Fore.GREEN}correct{Style.RESET_ALL} flag for {challenge.title}"
            )
        else:
            self.poutput(
                f"[{Fore.YELLOW}!{Style.RESET_ALL}] ctf: "
                f"{Fore.RED}incorrect{Style.RESET_ALL} flag for {challenge.title}"
            )

    # `ctf list` parser
    ctf_list_parser: argparse.ArgumentParser = ctf_subparsers.add_parser(
        "list", help="List all challenges on the CTFd server"
    )
    ctf_list_parser.add_argument(
        "--force", "-f", action="store_true", help="Force challenge cache refresh"
    )
    ctf_list_parser.set_defaults(action="list")

    def _ctf_list(self, args: argparse.Namespace) -> None:
        """
        List all avaiable challenge IDs
        
        :param args: argparse Namespace object with parameters
        :return: None
        """

        # Grab challenges
        challenges: List[Challenge] = list(self.ctf_provider.challenges)

        max_value = max([c.value for c in challenges])
        value_width = len(str(max_value))
        id_width = max([len(c.ident) for c in challenges]) + 2
        title_width = max([len(c.title) for c in challenges]) + 2

        # Header line
        output = [
            f"{Style.BRIGHT}{'ID':<{id_width}}"
            f"{'Title':<{title_width}}"
            f"Points{Style.RESET_ALL}"
        ]

        for c in sorted(challenges, key=lambda c: c.solved):

            # Calculate point color based on percent of max points
            value_percent = c.value / max_value
            if value_percent > 0.66:
                value_color = Fore.RED
            elif value_percent > 0.33:
                value_color = Fore.YELLOW
            else:
                value_color = Fore.GREEN

            # Calculate name style based on challenge completion
            name_style = ""
            if c.solved:
                name_style = f"\x1b[9m{Style.DIM}"

            output.append(
                f"{Fore.CYAN}{c.ident:<{id_width}}{Style.RESET_ALL}"
                f"{name_style}{c.title+Style.RESET_ALL:<{title_width+len(Style.RESET_ALL)}}"
                f"{value_color}{c.value}{Style.RESET_ALL}"
            )

        # Print paged if needed
        self.ppaged("\n".join(output))

    # `ctf queue` parser
    ctf_queue_parser: argparse.ArgumentParser = ctf_subparsers.add_parser(
        "queue", help="Queue a challenge for evaluation"
    )
    ctf_queue_parser.add_argument(
        "--description",
        "-d",
        action="store_true",
        help="Queue description for analysis as well as challenge files",
    )
    ctf_queue_parser.add_argument(
        "--force",
        "-f",
        action="store_true",
        help="Queue challenge even if it is already solved.",
    )
    ctf_queue_parser.add_argument(
        "challenge_id",
        type=str,
        help="Challenge ID to queue",
        choices_method=get_challenge_choices,
    )
    ctf_queue_parser.set_defaults(action="queue")

    def _ctf_queue(self, args: argparse.Namespace) -> None:
        """
        Queue a challenge for evaluation
        
        :param args:
        :return: None
        """

        # Grab the challenge
        try:
            challenge = self.ctf_provider.get_challenge(args.challenge_id)
        except Exception as e:
            self.perror(f"[{Fore.YELLOW}!{Style.RESET_ALL}] ctf: invalid challenge id")
            return

        # Don't queue solved challenges
        if challenge.solved and not args.force:
            self.poutput(
                f"[{Fore.GREEN}+{Style.RESET_ALL}] ctf: challenge already solved"
            )
            return

        # Queue attached files
        for file, url in challenge.files.items():
            self.poutput(f"[{Fore.GREEN}+{Style.RESET_ALL}] ctf: queuing {file}")
            self.ctf_targets[file] = [challenge, None]
            self.ctf_targets[file][1] = self.manager.queue_target(bytes(url, "utf-8"))

        # Queue description
        if args.description:
            self.poutput(
                f"[{Fore.GREEN}+{Style.RESET_ALL}] ctf: queueing challenge {args.challenge_id} description"
            )
            key = hashlib.md5(challenge.description.encode("utf-8")).hexdigest()
            self.ctf_targets[key] = [challenge, None]
            self.ctf_targets[key][1] = self.manager.queue_target(
                bytes(challenge.description, "utf-8")
            )

        return

    # Get a list of brackets
    ctf_bracket_parser: argparse.ArgumentParser = ctf_subparsers.add_parser(
        "bracket", help="Display the scoreboard brackets"
    )
    ctf_bracket_parser.set_defaults(action="bracket")

    def _ctf_bracket(self, args: argparse.Namespace) -> None:
        """
        Show all scoreboard brackets
        :param args: argparse Namespace holding parameters
        :return: None
        """
        brackets = self.ctf_provider.brackets

        if len(brackets) == 0:
            return

        bracket_width = max([len(bracket.name) for bracket in brackets]) + 2

        output = [f" {Style.BRIGHT}{'Bracket':<{bracket_width}}ID{Style.RESET_ALL}"]
        for bracket in brackets:
            output.append(f" {bracket.name:<{bracket_width}}{bracket.ident}")

        self.ppaged("\n".join(output))

    # `ctf scoreboard`
    ctf_scoreboard_parser: argparse.ArgumentParser = ctf_subparsers.add_parser(
        "scoreboard", aliases=["board", "scores"], help="Show the scoreboard"
    )
    ctf_scoreboard_parser.add_argument(
        "--count", "-c", type=int, default=10, help="How many users to show"
    )
    ctf_scoreboard_parser.add_argument(
        "--bracket", "-b", default=None, help="Scoreboard bracket to show"
    )
    ctf_scoreboard_parser.add_argument(
        "--top",
        "-t",
        action="store_true",
        help="Display only the top users on the scoreboard",
    )
    ctf_scoreboard_parser.set_defaults(action="scoreboard")

    def _ctf_scoreboard(self, args: argparse.Namespace) -> None:
        """
        Show the top N users on the scoreboard.
        
        :param args: argparse Namespace holding parameters
        :return: None
        """

        me = self.ctf_provider.me

        if args.top:
            if args.bracket is None:
                bracket = None
            else:
                bracket = [
                    b for b in self.ctf_provider.brackets if b.name == args.bracket
                ]
                if len(bracket) == 0:
                    self.perror(
                        f"[{Fore.RED}-{Style.RESET_ALL} ctf: invalid bracket: {args.bracket}"
                    )
                    return
                bracket = bracket[0]

            scoreboard = self.ctf_provider.scoreboard(count=args.count, bracket=bracket)
        else:
            scoreboard = self.ctf_provider.scoreboard(localize=me, count=args.count)

        if len(scoreboard) == 0:
            self.poutput(
                f"[{Fore.YELLOW}!{Style.RESET_ALL}] ctf: no scoreboard available"
            )
            return

        # Get width of user column
        user_width = max([len(x.team) for p, x in scoreboard.items()]) + 2
        pos_width = max([len(str(i)) for i in scoreboard]) + 2

        # Build the table
        output = [
            f"{Style.BRIGHT}{' '*pos_width}{'Name':<{user_width}}Score{Style.RESET_ALL}"
        ]
        for pos, user in scoreboard.items():
            if user.name == me.name or (me.team is not None and user.team == me.team):
                color = Fore.MAGENTA
            else:
                color = Style.DIM
            output.append(
                f"{str(pos)+'.':<{pos_width}}"
                f"{color}{user.name:<{user_width}}{Style.RESET_ALL}"
                f"{user.score}"
            )
        output = "\n".join(output)

        # Print it
        self.ppaged(output)

    # `ctf show`
    ctf_show_parser: argparse.ArgumentParser = ctf_subparsers.add_parser(
        "show", aliases=["details", "info"], help="Show challenge details"
    )
    ctf_show_parser.add_argument(
        "--urls",
        "-u",
        action="store_true",
        help="Show full file URLs vice their file names",
    )
    ctf_show_parser.add_argument(
        "challenge_id",
        type=str,
        help="Challenge to view",
        choices_method=get_challenge_choices,
    )
    ctf_show_parser.set_defaults(action="show")

    def _ctf_show(self, args: argparse.Namespace) -> None:
        """
        Queue a challenge for evaluation
        
        :param args:
        :return:
        """

        try:
            challenge = self.ctf_provider.get_challenge(args.challenge_id)
        except RuntimeError as e:
            self.perror(f"[{Fore.RED}-{Style.RESET_ALL}] ctf: invalid challenge id")
            return

        # Grab all challenges
        challenges: List[Challenge] = list(self.ctf_provider.challenges)

        # Get the maximum value for challenges
        max_value = max([c.value for c in challenges])

        description = " " + "\n ".join(
            textwrap.wrap(challenge.description, 79, break_long_words=False)
        )

        # Dynamic colors for points based on percent of max challenge value
        value_percent = challenge.value / max_value
        if value_percent > 0.66:
            value_color = Fore.RED
        elif value_percent > 0.33:
            value_color = Fore.YELLOW
        else:
            value_color = Fore.GREEN

        output = (
            f"{Fore.MAGENTA}{challenge.title}{Style.RESET_ALL} - "
            f"{value_color}{challenge.value} points{Style.RESET_ALL} - "
            f"{Fore.RED+'not ' if not challenge.solved else Fore.GREEN}solved{Style.RESET_ALL}\n"
            f"\n"
            f"{description}"
        )

        flags = []

        # Check if the description was queued. Include flags if found
        key = hashlib.md5(challenge.description.encode("utf-8")).hexdigest()
        if (
            key in self.ctf_targets
            and self.ctf_targets[key][1] is not None
            and self.ctf_targets[key][1].hash.hexdigest() in self.manager.monitor.flags
        ):
            flags.append(
                self.manager.monitor.flags[self.ctf_targets[key][1].hash.hexdigest()]
            )

        # Add files as well
        if len(challenge.files) > 0:
            # Array of file names/URLs/paths
            files = []

            # Build file array
            for f, url in challenge.files.items():
                files.append(f"  - {url if args.urls else f}")

                # Check if it's queued
                if f in self.ctf_targets and self.ctf_targets[f][1] is not None:
                    file_flags = [
                        flag
                        for flag in self.manager.monitor.flags
                        if flag[0].origin == self.ctf_targets[f][1]
                    ]
                    flags += file_flags

            # Append output string
            output += f"\n\n {Fore.CYAN}Files:\n"
            output += "\n".join(files)

        if len(flags) > 0:
            solutions = "\n".join(self.generate_solution(f) for f in flags)
            solutions = textwrap.indent(solutions, "  ")
            output += f"\n\n Solutions:\n{solutions}"

        output += "\n"

        self.poutput(output)

    ctf_status_parser: argparse.ArgumentParser = ctf_subparsers.add_parser(
        "status", help="Show current user/team status"
    )
    ctf_status_parser.set_defaults(action="status")

    def _ctf_status(self, args: argparse.Namespace) -> None:
        """
        Display the current user, team, and score/position
        
        :param args: argparse Namespace with arguments
        :return: None
        """

        me: User = self.ctf_provider.me

        output = (
            f"{Fore.MAGENTA}{me.name}{Style.RESET_ALL} - "
            f"{Fore.CYAN}{me.team if me.team is not None else 'No Team'}{Style.RESET_ALL} - "
            f"{Fore.GREEN}{me.score} points{Style.RESET_ALL}\n"
        )

        # Grab the scoreboard
        scoreboard = self.ctf_provider.scoreboard(localize=me, count=10)
        if len(scoreboard):
            output += f"\n" f"{'':<5}{Style.BRIGHT}{'Name':<20}{Style.RESET_ALL}\n"
            board_output = []
            for pos, user in scoreboard.items():
                if (user.name is not None and user.name == me.name) or (
                    user.name is None and user.team == me.team
                ):
                    color = Fore.MAGENTA
                else:
                    color = ""
                board_output.append(
                    f"{str(pos)+'.':<5}{color}{user.name:<20}{Style.RESET_ALL}"
                )
            output += "\n".join(board_output) + "\n"

        self.ppaged(output)<|MERGE_RESOLUTION|>--- conflicted
+++ resolved
@@ -192,7 +192,6 @@
                 self.repl.terminal_lock.release()
                 self.last_update = time.time()
 
-<<<<<<< HEAD
     def on_download_update(
         self, manager: katana.manager.Manager, download: katana.manager.Download
     ) -> None:
@@ -201,7 +200,7 @@
         if self.repl.terminal_lock.acquire(blocking=False):
             self.repl.async_update_prompt(self.repl.generate_prompt())
             self.repl.terminal_lock.release()
-=======
+
     def on_artifact(
         self, manager: katana.manager.Manager, unit: katana.unit.Unit, path: str = None
     ) -> None:
@@ -228,7 +227,6 @@
                     except:
                         # If we can't seem to open the image, just ignore it.
                         pass
->>>>>>> a0b87e1b
 
 
 def get_target_choices(repl, uncomplete=False) -> List[CompletionItem]:
