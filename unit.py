from pwn import *
import hashlib
import re

class BaseUnit(object):
	# Unit constructor (saves the config)
	def __init__(self, config):
		self.config = config
		self.completed = False
		if config['flag_format'] == None:
			self.pattern = None
		else:
			self.pattern = re.compile('('+config['flag_format']+')')
		self.flags = []

	# By default, the only test case is the target itself
	def get_cases(self, target):
		"""
			This function yields the test cases needed for this
			unit. This is how we inform the parent how many test cases we have
			to complete, and let the architecture handle threading of those
			test cases. This function simply returns the target as the only test
			case, but could return more information.

			For example, it may decide to open a wordlist, and return a tuple
			containing both the target, and an associated word from the word list.
			This allows Unit writer to utilize the threading functionality implemented
			in Katana, without special consideration.

			The value returned from this function is passed directly to the evaluate
			method in order to evaluate that test case. By default, this just the name
			of the target for simple tests.
		"""
		
		yield 'default',target

	@property
	def unit_name(self):
		return self.__class__.__module__

	def evaluate(self, case):
		log.error('{0}: no evaluate implemented: bad unit'.format(self.unit_name))

	def find_flags(self, output):
		# If the user didn't supply a patter, there's nothing to do.
		if self.pattern == None:
<<<<<<< HEAD
			return

		# Look for the patter in the output
		result = self.pattern.search(output)

		# No match
		if result is None:
			return

		self.flags.append(result.group())


=======
			return True
		return self.pattern.search(output, re.MULTILINE | re.DOTALL)
>>>>>>> bfdc1b32

	# Create a new artifact for this target/unit and
	def artifact(self, target, name, mode='w', create=True):
		path = os.path.join(self.get_output_dir(target), name)
		if not create:
				return path
		return open(path, mode), path

	# Create an artifact directory
	def artifact_dir(self, target, name, create=True):
		path = os.path.join(self.get_output_dir(target), name)
		if not create:
				return path
		try:
			os.mkdir(path)
		except OSError:
			if ( "File exists" in e.args ):
				log.error("Artifact directory '{0}' already exists!".format(path))
			else:
				# We don't know what went wrong yet.
				# Raise this because it might be another bug to squash
				raise e

		return path

	def get_output_dir(self, target):
		# If there's only one target, we don't deal with sha256 sums.
		# Otherwise, the artifacts will be in:
		# $OUTDIR/artifacts/$SHA256(target)/module/unit/artifact_name
		outdir = os.path.join(
			self.config['outdir'],
			'artifacts',
			hashlib.sha256(target.encode('utf-8')).hexdigest()[-8:],
			*self.unit_name.split('.')
		)

		# If this directory doesn't exist, create it
		if not os.path.exists(outdir):
			try:
				os.makedirs(outdir)
			except FileExistsError:
				pass
			except:
				log.error('{0}: failed to create artifact directory'.format(
					self.unit_name
				))

		return outdir
<|MERGE_RESOLUTION|>--- conflicted
+++ resolved
@@ -44,23 +44,20 @@
 	def find_flags(self, output):
 		# If the user didn't supply a patter, there's nothing to do.
 		if self.pattern == None:
-<<<<<<< HEAD
 			return
 
 		# Look for the patter in the output
-		result = self.pattern.search(output)
+		result = self.pattern.search(output,re.MULTILINE | re.DOTALL)
 
 		# No match
 		if result is None:
 			return
 
+		# add the flags
 		self.flags.append(result.group())
 
 
-=======
-			return True
-		return self.pattern.search(output, re.MULTILINE | re.DOTALL)
->>>>>>> bfdc1b32
+
 
 	# Create a new artifact for this target/unit and
 	def artifact(self, target, name, mode='w', create=True):
