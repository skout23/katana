#!/usr/bin/env python3
from pwn import *
import argparse
import json
import sys
import importlib
import queue
import threading
import time
import traceback
import os
import util
import pkgutil

# Global Work Queue
WORKQ = None
# Results list
RESULTS = []
# The configuration (arguments, really)
CONFIG = {}
# Lock for results access
RESULT_LOCK = threading.RLock()

# This is the thread which actually runs the unit checks and stores
# the results in the RESULT array
class WorkerThread(threading.Thread):
	def __init__(self):
		super(WorkerThread, self).__init__()

	def run(self):
		while True:
			# Grab the next item
			unit,name,case = WORKQ.get()
			# The boss says NO.
			if unit is None and case is None and name is None:
					break

			if not unit.completed:
				if ( args.force or unit.check(case) ):
					# Perform the evaluation
					result = unit.evaluate(case)
					# Grab the lock for saving the results
					if result is not None:
						with RESULT_LOCK:
							# Build the structure if needed
							if unit.unit_name not in RESULTS[target] or \
									RESULTS[target][unit.unit_name] == None:
								RESULTS[target][unit.unit_name] = {}
							RESULTS[target][unit.unit_name][name] = result
			
			# Notify boss that we are done
			WORKQ.task_done()

# This subclass of argparse will print the help whenever there
# is a syntactic error in the options parsing
class ArgumentParserWithHelp(argparse.ArgumentParser):
	def error(self, message):
		print('{0}: error: {1}'.format(self.prog, message))
		self.print_help()
		sys.exit(2)

def load_modules_recursive(path, prefix=''):
	for importer, name, ispkg in pkgutil.iter_modules(path, prefix):
		module = importlib.import_module(name)
	
		if ispkg:
			for s in load_modules_recursive(module.__path__, module.__name__ + '.'):
				yield s
		else:
			yield module

# Make sure we find the local packages (first current directory)
sys.path.insert(0, os.path.dirname(os.path.realpath(__file__)))
sys.path.insert(0, os.getcwd())

if __name__ == '__main__':
	# Initial parser is for unit directory. We need to process this argument first,
	# so that the specified unit may be loaded
	parser = ArgumentParserWithHelp(
		description='Low-hanging fruit checker for CTF problems',
		add_help=False,
		allow_abbrev=False)
	parser.add_argument('--unitdir', type=util.DirectoryArgument,
		default='./units', help='the directory where available units are stored')
	parser.add_argument('--unit', action='append',
		required=True, help='the units to run on the targets')
	parser.add_argument('--unit-help', action='store_true',
		default=False, help='display help on unit selection')
	args, remaining = parser.parse_known_args()

	# Insert the unit directory module into th epath
	sys.path.insert(0, args.unitdir)
	
	# Setup initial configuration block
	CONFIG['modules'] = []
	
	# Create the next (and last) argument parser
	parser = argparse.ArgumentParser(parents=[parser], add_help=True)
	
	# Attempt to load specified units
	for name in args.unit:
		try:
			# import the module
			module = importlib.import_module(name)
			# We don't load units from packages
			if module.__name__ != module.__package__:
				try:
					# initialize any module specific arguments
					module.Unit.prepare_parser(CONFIG, parser)
					# add to unit list
					CONFIG['modules'].append(module)
				except:
					log.info('{0}: no Unit class found'.format(module.__name__))
			else:
				# Load children, if there are any
				for m in load_modules_recursive(module.__path__, module.__name__+'.'):
					try:
						m.Unit.prepare_parser(CONFIG, parser)
						CONFIG['modules'].append(m)
					except Exception as e:
						log.info('{0}: no Unit class found'.format(module.__name__))
		except ModuleNotFoundError as e:
			log.failure('unit {0} does not exist'.format(name))
			exit()
		except Exception as e:
			traceback.print_exc()
			log.failure('unknown error when loading {0}: {1}'.format(name, e))
			exit()
	
	# The number of threads to use
	parser.add_argument('--threads', '-t', type=int, default=10,
		help='number of threads to use')
	# Whether or not to use the built-in module checks
	parser.add_argument('--force', '-f', action='store_true',
		default=False, help='skip the checks')
	# The list of targets to scan
	parser.add_argument('target', nargs='+', type=str, default='-',
		help='the target file/url/IP/etc')
	# The output directory for this scan
	parser.add_argument('--outdir', '-o', default='./results',
		help='directory to house results')
	# A Regular Expression patter for units to match
	parser.add_argument('--flag-format', '-ff', default=None,
		help='regex pattern for output (e.g. "FLAG{.*}")')
	args = parser.parse_args()

	# Check if the file exists and isn't a directory... that's bad
	if os.path.exists(args.outdir):
		log.failure('{0}: directory exists'.format(args.outdir))
		exit()
	elif not os.path.exists(args.outdir):
		# Create the directory if needed
		try:
			os.mkdir(args.outdir)
		except:
			log.failure('{0}: unable to create directory'.format(args.outdir))
			exit()

	# Create a work queue twice the size of the number of threads
	WORKQ = queue.Queue(maxsize=args.threads*2)
	
	# Update the configuration with the arguments
	CONFIG.update(vars(args))

	# We want the "-" target to signify stdin
	if len(args.target) == 1 and args.target[0] == '-':
		args.target = []
		for line in sys.stdin.read().split('\n'):

			args.target.append(line)
	
	# Initialize the units array
	CONFIG['units'] = []
	
	# Build unit objects from loaded modules
	for module in CONFIG['modules']:
		unit = module.Unit(CONFIG)
		CONFIG['units'].append(unit)
	
	# Begin a progress output for the units
	p = log.progress('processing')
	
	# Create all the worker threads
	CONFIG['threads'] = []
	for i in range(args.threads):
		thread = WorkerThread()
		thread.start()
		CONFIG['threads'].append(thread)

	p.status('filling work queue')

	RESULTS = { t: {} for t in args.target }

	total = 0
	
	# Add all the target/unit pairs to the work queue
	for target in args.target:
		# Add each unit to the work queue
		for unit in CONFIG['units']:
			for name,case in unit.get_cases(target):
				# The threads are working now, stop adding if it's done.
				if not unit.completed:
					p.status('adding {0} to work queue (size: {1}, n: {2})'.format(name, WORKQ.qsize(),total))
					WORKQ.put((unit,name,case))
					total += 1
				else:
					break

	# Monitor the work queue and update the progress
	while True:
		# Grab the numer of items in the queue
		n = WORKQ.qsize()
		# End if we are done
		if n == 0:
			break
		# Print a nice percentage compelte
		p.status('{0:.2f}% complete'.format((float(len(args.target)-n)/len(args.target))*100.0))
		# We want to give the threads time to execute
		time.sleep(0.5)

	# Notify the threads that we are done
	for i in range(args.threads):
		WORKQ.put((None,None,None))
	# Wait for them to exit
	for i in range(args.threads):
		CONFIG['threads'][i].join()

	RESULTS['flags'] = []

	for unit in CONFIG['units']:
		RESULTS['flags'] += unit.flags
	
	p.success('all units complete')

	# Make sure we can create the results file
	with open(os.path.join(args.outdir, 'katana.json'), 'w') as f:
		json.dump(RESULTS, f, indent=4, sort_keys=True)

<<<<<<< HEAD
	print(json.dumps(RESULTS, indent=4, sort_keys=True))

	# Dumb the flags we found
	for flag in RESULTS['flags']:
		log.success('found flag: {0}'.format(flag))

     
=======
	print(json.dumps(RESULTS, indent=4, sort_keys=True))
>>>>>>> bfdc1b32
<|MERGE_RESOLUTION|>--- conflicted
+++ resolved
@@ -236,14 +236,8 @@
 	with open(os.path.join(args.outdir, 'katana.json'), 'w') as f:
 		json.dump(RESULTS, f, indent=4, sort_keys=True)
 
-<<<<<<< HEAD
 	print(json.dumps(RESULTS, indent=4, sort_keys=True))
 
 	# Dumb the flags we found
 	for flag in RESULTS['flags']:
-		log.success('found flag: {0}'.format(flag))
-
-     
-=======
-	print(json.dumps(RESULTS, indent=4, sort_keys=True))
->>>>>>> bfdc1b32
+		log.success('found flag: {0}'.format(flag))