--- conflicted
+++ resolved
@@ -514,16 +514,7 @@
 					except IndexError:
 						pass
 			except WorkDone:
-<<<<<<< HEAD
-				print("lol we out here")
-				# Notify parent we are done
-				try:
-					self.work.task_done()
-				except ValueError:
-					pass
-=======
 				pass	
->>>>>>> 1ff2e6ff
 			except AllDone:
 				break
 			try:
