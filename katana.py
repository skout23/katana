#!/usr/bin/env python3

from pwn import *
import argparse
import json
import sys
import importlib
import queue
import threading
import time
import traceback
import os
import utilities
from utilities import ArgumentParserWithHelp, find_modules_recursively
import pkgutil
import requests
import urllib3
urllib3.disable_warnings(urllib3.exceptions.InsecureRequestWarning)
import tempfile
import re
import binascii
import base64
import subprocess
import units
import clipboard
import jinja2
import shutil
import uuid
from PIL import Image
from hashlib import md5
<<<<<<< HEAD
import signal
=======
from target import Target
>>>>>>> 5dd38091

class Katana(object):

	def __init__(self):
		self.results = {}
		self.config = {}
		self.parsers = []
		self.units = []
		self.threads = []
		self.completed = False
		self.results = { }
		self.results_lock = threading.RLock()
		self.total_work = 0
		self.all_units = []
		self.requested_units = []
		self.recurse_queue = queue.Queue()
		self.depth_lock = threading.Lock()
		self.target_hashes = []

		# Initial parser is for unit directory. We need to process this argument first,
		# so that the specified unit may be loaded
		parser = ArgumentParserWithHelp(
			description='Low-hanging fruit checker for CTF problems',
			add_help=True,
			allow_abbrev=True)
		parser.add_argument('--unitdir', type=utilities.DirectoryArgument,
			default='./units', help='the directory where available units are stored')
		parser.add_argument('--unit', action='append',
			required=False, default = [], help='the units to run on the targets')
		parser.add_argument('--unit-help', action='store_true',
			default=False, help='display help on unit selection')
		# The number of threads to use
		parser.add_argument('--threads', '-t', type=int, default=len(os.sched_getaffinity(0)),
			help='number of threads to use')
		# The list of targets to scan
		parser.add_argument('target', type=str,
			help='the target file/url/IP/etc') 
		# The output directory for this scan
		parser.add_argument('--outdir', '-o', default='./results',
			help='directory to house results')
		# A Regular Expression patter for units to match
		parser.add_argument('--flag-format', '-ff', default=None,
			help='regex pattern for output (e.g. "FLAG{.*}")')
		parser.add_argument('--auto', '-a', default=False,
			action='store_true', help='automatically search for matching units in unitdir')
		parser.add_argument('--recurse', '-r', type=int, default=5,
				help='the maximum depth which the units may recurse')
		parser.add_argument('--exclude', action='append',
			required=False, default = [], help='units to exclude in a recursive case')
		parser.add_argument('--verbose', '-v', action='store_true',
			default=False, help='show the running threads')
		parser.add_argument('--dict', type=argparse.FileType('r'),
				required=False, default=None, help='dictionary for brute forcing tasks')
		parser.add_argument('--data-length', '-l', default=10, type=int,
			help="minimum number of characters for units results to be displayed")
		parser.add_argument('--show', '-s', default=False, action="store_true",
			help="print the results on stdout as well as save to file")
		parser.add_argument('--download', '-d', action="store_true", default=False,
				help='consider the argument to be a download link and pull it down')
		parser.add_argument('--template', default='default',
				help='Jinja2 template for html results output')
		parser.add_argument('--functions', default='win,get_flag,print_flag,show_flag,flag',
				help='comma separated list of function name that may print a flag')
		parser.add_argument('--timeout', default=0.1, type=float, 
				help='suggested timeout for long running unit tests')
		parser.add_argument('--display-images', '-i', action="store_true", default=False,
				help='display images as katana finds them')

		args, remaining = parser.parse_known_args()

		# Add current arguments to the config
		self.config.update(vars(args))

		# Create the progress line for katana
		self.progress = log.progress('katana')

		# Add the units directory the system path
		sys.path.insert(0, self.config['unitdir'])

		# CALEB: This is a hacky way to keep track of unit findings...
		units_found = [False]*len(self.config['unit'])

		# Load all units under the unit directory
		for importer, name, ispkg in pkgutil.walk_packages([self.config['unitdir']], ''):

			# Exclude packages/units that were excluded from loading
			try:
				for exclude in self.config['exclude']:
					if name == exclude or name.startswith(exclude.rstrip('.') + '.'):
						raise Exception
			except:
				continue

			self.progress.status('loading unit {0}'.format(name))
		
			# Attempt to load the module
			try:
				module = importlib.import_module(name)
			except:
				self.progress.failure('{0}: failed to load module'.format(name))
				traceback.print_exc()
				exit()

			# Check if this module requires dependencies
			try:
				dependencies = module.DEPENDENCIES
				assert isinstance(dependencies, list), "Dependencies must be given as a list!" 
			except AttributeError:
				dependencies = []

			# Ensure the dependencies exist
			try:
				for dependency in dependencies:
					subprocess.check_output(['which',dependency])
			except (FileNotFoundError, subprocess.CalledProcessError):
				log.failure('{0}: dependancy not satisfied: {1}'.format(
					name, dependency
				))
				continue
			else:
				# Dependencies are good, ensure the unit class exists
				try:
					unit_class = module.Unit
				except AttributeError:
					continue

			# Add any arguments we need
			unit_class.add_arguments(self, parser)

			# Check if this was a requested unit
			for i in range(len(self.config['unit'])):
				if isinstance(self.config['unit'][i],str) and \
					( name == self.config['unit'][i] or  name.startswith(self.config['unit'][i].rstrip('.') + '.') ):
					units_found[i] = True
					self.requested_units.append(unit_class)
	
			# Keep total list for blind recursion
			self.all_units.append(unit_class)

		# Notify user of failed unit loads
		for i in range(len(self.config['unit'])):
			if not units_found[i]:
				log.failure('{0}: unit not found'.format(self.config['unit'][i]))

		# Ensure we have something to do
		if len(self.config['unit']) != sum(units_found) and not self.config['auto']:
			self.progress.failure('no units loaded. aborting.')
			exit()

		# Notify the user if the requested units are overridden by recursion
		if self.config['auto'] and len(self.requested_units) > 0 and not recurse:
			log.warning('ignoring --unit options in favor of --auto')

		# Final argument parsing. This includes all unit arguments
		args = parser.parse_args()
		self.config.update(vars(args))

		# Download the target, if that is specified
		if self.config['download']:
			try:
				temp_filename = self.config['target'].rsplit('/', 1)[1]
				temp_folder = tempfile.gettempdir()
				temp_path = os.path.join(temp_folder, temp_filename)
	
				self.progress.status(f'downloading and setting target to {temp_path}...')
			except IndexError:
				temp_path = self.config['target']


			try:
				r = requests.get(self.config['target'], verify = False)
				with open(temp_path, 'wb') as f:
					f.write(r.content)
			except requests.exceptions.MissingSchema:
				pass
			except:
				traceback.print_exc()

			self.config['target'] = temp_path

		# We want the "-" target to signify stdin
		if len(self.original_target) == 1 and self.original_target[0] == '-':
			self.config['target'] = sys.stdin.read()

		# Compile the flag format if given
		if self.config['flag_format']:
			self.flag_pattern = re.compile(bytes('({0})'.format(self.config['flag_format']), 'utf-8'),
					flags=re.MULTILINE | re.DOTALL | re.IGNORECASE)
		else:
			self.flag_pattern = None

		# Setup the work queue
		self.work = queue.Queue(maxsize=self.config['threads']*2)

		# Don't run if the output directory exists
		if os.path.exists(self.config['outdir']):
			self.progress.failure('{0}: directory exists'.format(self.config['outdir']))
			exit()
		elif not os.path.exists(self.config['outdir']):
			# Create the directory if needed
			try:
				os.mkdir(self.config['outdir'])
			except:
				self.progress.failure('{0}: unable to create directory'.format(self.config['outdir']))
				exit()

		self.progress.status('initialization complete')

		# Evaluate the given target as a target object
		self.config['target'] = Target(self,self.config['target'])

		# Find units which match this target
		self.units = self.locate_units(self.config['target'])

	@property
	def original_target(self):
		""" Shorthand for grabbing the target """
		return self.config['target']

	def get_artifact_path(self, unit):
		if unit is None:
			return self.config['outdir']

		# Compute the correct directory for this unit based on the parent tree
		path = os.path.join(self.config['outdir'], *[u.unit_name for u in unit.family_tree], unit.unit_name)

		# Ensure it is a directory if it already exists
		if os.path.exists(path) and not os.path.isdir(path):
			log.error('{0}: name overlap between unit and result!'.format(path))

		# Ensure the entire path chain exists
		os.makedirs(path, exist_ok=True)

		return path

	def create_artifact(self, unit, name, mode='w', create=True, asdir=False):
		""" Create a new artifact for the given unit. The artifact will be
			tracked in the results, so the unit doesn't need to dump that out.

			NOTE: The created artifact may have a different name than provided. 
				If the requested name already exists, the name will have a number
				appended between the name and the extension. The actual path created
				is returned along with the open file reference for created files.
		"""

		# Add the name of the artifact
		path = os.path.join(self.get_artifact_path(unit), name)

		# Create the file if needed
		file_handle = None
		if create:
			n = 0
			name, ext = os.path.splitext(path)
			# This will create a different file than requested, if needed by appending a 
			# "-#" to the filename _BEFORE THE EXTENSION_. The returned path will be
			# correct
			while True:
				if asdir:
					os.mkdir(path)
				else:
					if ( not os.path.exists(path) ):
						file_handle = open(path, mode)
						break
					else:
						n += 1
						path = '{0}-{1}{2}'.format(name, n, ext)
				# try:
				# 	if asdir:
				# 		os.mkdir(path)
				# 	else:
				# 		file_handle = open(path, mode)
				# except OSError:
				# 	n += 1
				# 	path = '{0}-{1}{2}'.format(name, n, ext)
				# else:
				# 	break

			if not asdir:
				self.add_artifact(unit, path)
		
		return (path, file_handle)

	def add_artifact(self, unit, path):
		# Add the artifact to the results for tracking
		r = self.get_unit_result(unit)
		with self.results_lock:
			if 'artifacts' not in r:
				r['artifacts'] = []
			r['artifacts'].append(path)
		
	def get_unit_result(self, unit):
		if unit is None:
			return self.results

		parents = unit.family_tree
		with self.results_lock:
			# Start at the global results
			r = self.results
			for p in parents:
				if not 'children' in r:
					r['children'] = { p.unit_name: { 'uuid': str(uuid.uuid4()), 'results': [] } }
				elif p.unit_name not in r['children']:
					r['children'][p.unit_name] = { 'uuid': str(uuid.uuid4()), 'results': [] }
				r = r['children'][p.unit_name]
			if 'children' not in r:
				r['children'] = { unit.unit_name: { 'uuid': str(uuid.uuid4()), 'results': [] } }
			elif unit.unit_name not in r['children']:
				r['children'][unit.unit_name] = {'uuid': str(uuid.uuid4()), 'results': []}
			r = r['children'][unit.unit_name]

		return r

	def clean_result(self, d):
		if isinstance(d, str):
			if len(d) < self.config['data_length']:
				return None
			return d
		elif isinstance(d, list) or isinstance(d, tuple):
			r = []
			for i in d:
				x = self.clean_result(i)
				if x is not None:
					r.append(x)
			if len(r) == 0:
				r = None
		elif isinstance(d, dict):
			r = {}
			for name in d:
				x = self.clean_result(d[name])
				if x is not None:
					r[name] = x
			if len(r) == 0:
				r = None
		elif isinstance(d, bytes):
			try:
				r = d.decode('utf-8')
			except UnicodeError:
				r = repr(d)
		else:
			r = d
		return r

	def add_results(self, unit, d):
		""" Update the results dict with the given dict """

		# Strip out results which don't meet the threshold
		d = self.clean_result(d)
		if d is None or not(d):
			return

		r = self.get_unit_result(unit)
		if d not in r['results']:
			r['results'].append(d)

		return

		parents = unit.family_tree
		with self.results_lock:
			# Start at the global results
			r = self.results
			# Recurse through parent units
			for p in parents:
				# If we have not seen results from this parent,
				# THAT'S FINE.... just be ready for it
				if not p.unit_name in r:
					r[p.unit_name] = { 'results': [] }	
			if unit.unit_name not in r:
				r[unit.unit_name] = { 'results': [] }

			if d != {} and d not in r[unit.unit_name]['results']:
				r[unit.unit_name]['results'].append(d)

	def render(self):
		""" Normalize and render results using the specified jinja2 template """
		env = jinja2.Environment(loader=jinja2.FileSystemLoader('./templates'),
				autoescape=jinja2.select_autoescape(['html', 'xml'])
			)
		env.filters['pretty_json'] = utilities.jinja_pretty_json
		template = env.get_template(self.config['template']+'.html')
		shutil.copyfile(os.path.join('./templates', self.config['template']+'.css'), os.path.join(self.config['outdir'], self.config['template']+'.css'))
		template.stream(results=self.results, target=self.original_target).dump(os.path.join(self.config['outdir'], 'katana.html'))

	def evaluate(self):
		""" Start processing all units """

		def show_status(signal_number, frame):
			log.info("working \u001b[33;01m{0}\u001b[0m->\u001b[34;01m{1}\u001b[0m".format(*self.threads[0].getName().split('->')))

		signal.signal(signal.SIGTSTP, show_status)

		if not self.config['flag_format']:
			log.warn("no flag format was specified, advise looking at saved results")

		self.progress.status('starting threads')

		# Create all the threads
		for n in range(self.config['threads']):
			self.progress.status('starting thread {0}'.format(n))
			thread = threading.Thread(target=self.worker)
			thread.start()
			self.threads.append(thread)

		status_done = threading.Event()
		status_thread = threading.Thread(target=self.progress_worker, args=(status_done,))
		status_thread.start()

		# Add the known units to the work queue
		try:
			self.add_to_work(self.units)

<<<<<<< HEAD
		# Monitor the work queue and update the progress
		# while True:
		# 	# Grab the numer of items in the queue
		# 	n = self.work.qsize()
		# 	# End if we are done
		# 	if n == 0:
		# 		break
		# 	# Print a nice percentage compelte
		# 	self.progress.status('{0:.2f}% complete'.format((self.total_work-float(n)) / float(self.total_work)))
		# 	# We want to give the threads time to execute
		# 	time.sleep(0.5)

			while True:
				try:
					unit,data = self.recurse_queue.get(block=False)
				except queue.Empty:
					self.work.join()
					if self.recurse_queue.empty():
						break
				else:
					units = self.locate_units(data, parent=unit, recurse=True)
					self.add_to_work(units)
					self.recurse_queue.task_done()
		except KeyboardInterrupt:
			self.work.join()
			log.failure("aborting early... ({} units not yet run)".format(self.recurse_queue.qsize()))
=======
		while True:
			try:
				unit,data = self.recurse_queue.get(block=False)
			except queue.Empty:
				self.work.join()
				if self.recurse_queue.empty():
					break
			else:
				# Create the target
				target = Target(self, data, parent=unit)
				# Locate applicable units
				units = self.locate_units(target, parent=unit, recurse=True)
				# Add the units to the work queue
				self.add_to_work(units)
				# Keep track of images if we see them as a target.
				if target.is_image and target.path is not None: 
					self.add_image(os.path.abspath(target.path.decode('utf-8')))
				# Notify that the recurse queue is finished
				self.recurse_queue.task_done()
>>>>>>> 5dd38091

		status_done.set()
		status_thread.join()

		self.progress.status('all units complete. waiting for thread exit')

		# Notify threads of completion
		for n in range(self.config['threads']):
			self.work.put((None, None, None))

		# Wait for threads to exit
		for t in self.threads:
			t.join()


		self.progress.success('threads exited. evaluation complete')

		# Make sure we can create the results file
		results = json.dumps(self.results, indent=4, sort_keys=True)

		if results != "{}":
			with open(os.path.join(self.config['outdir'], 'katana.json'), 'w') as f:
				f.write(results)
			if self.config['show']:
				print(results)

			# Use the raw json to process out HTML
			self.render()
			
			# JOHN: Maybe this defeats the purpose of --show, but I like it anyway...
			log.success('wrote output to {0}, note minimum data length is {1}'.format(os.path.join(self.config['outdir'], 'katana.json and html'), self.config['data_length']))
		else:
			log.failure("no units returned results")

	def add_to_work(self, units):
		# Add all the cases to the work queue

		for unit in units:
			if not self.completed:
				case_no = 0
				for case in unit.enumerate(self):
					if not unit.completed:
						self.work.put((unit, case_no, case))
						self.total_work += 1
						case_no += 1
					else:
						break


	def add_flag(self, flag):

		with self.results_lock:
			if 'flags' not in self.results:
				self.results['flags'] = []

			if flag not in self.results['flags']:
				log.success(str('potential flag found '+ '(copied)' *bool(not len(self.results['flags']))+': {0}').format('\u001b[32;1m' + flag + '\u001b[0m') )

				if len(self.results['flags']) == 0:
					clipboard.copy(flag)
				self.results['flags'].append(flag)

	# JOHN: This is Caleb's function, which maintains a unit's scope when adding an image...
	# def add_image(self, unit, image):

	# 	with self.results_lock:
	# 		r = self.get_unit_result(unit)
			
	# 		if 'images' not in r:
	# 			r['images'] = [ image ]
	# 		else:
	# 			if image not in r['images']:
	# 				r['images'].append(image)

	# JOHN: I originally did not have the unit included.
	def add_image(self, image):

		with self.results_lock:
			if 'images' not in self.results:
				self.results['images'] = {}

			if image not in self.results['images'].keys():

				image_hash = md5(open(image,'rb').read()).hexdigest()
				if image_hash not in self.results['images'].values():
					if self.config['display_images']:
						Image.open(image).show()
					self.results['images'][image] = image_hash


	
	def locate_flags(self, unit, output, stop=True, strict=False):
		""" Look for flags in the given data/output """

		# If the user didn't supply a pattern, there's nothing to do.
		if self.flag_pattern == None:
			return False

		if isinstance(output, str):
			output = output.encode('utf-8')

		# CALEB: this is a hack to remove XML from flags, and check that as well
		no_xml = re.sub(b'<[^<]+>', b'', output)
		if no_xml != output:
			self.locate_flags(unit, no_xml, stop=stop)

		match = self.flag_pattern.search(output)
		if match:

			# JOHN: This test is here because we had an issue with esoteric languages.
			#       We MORE THAN LIKELY will not have a flag without printable chars...
			found = match.group().decode('utf-8')
			if found.isprintable():

				# JOHN:
				if strict:
					if len(found) == len(output):
						self.add_flag(found)
				else:
					self.add_flag(found)
			
			# Stop the unit if they asked
			if stop:
				unit.completed = True

			return True

		return False

	def recurse(self, unit, data, verify_length = True):
		# JOHN: If this `recurse` is set to True, it will recurse 
		#       WITH EVERYTHING even IF you specify a single unit.
		#       This is the intent, but should be left to "False" for testing
	
		if (data is None or data == "" ):
			return

		# Obey max depth input by user
		if len(unit.family_tree) >= self.config['recurse']:
			if self.depth_lock.acquire(blocking=False):
				log.warning('depth limit reached. if this is a recursive problem, consider increasing --depth')
			# Stop the chain of events
			unit.completed = True
			return

		try:
			if os.path.isfile(data):
				verify_length = False
		except ValueError:
			pass

		if verify_length and len(data) < self.config['data_length']:
			return
<<<<<<< HEAD
		
=======
	
		# If the data is not a flag, go ahead and recurse on it!
>>>>>>> 5dd38091
		if not self.locate_flags(unit, data):
			self.recurse_queue.put((unit,data))

	def locate_units(self, target, parent=None, recurse=False):

		units_so_far = []
<<<<<<< HEAD
=======
		
		if target.hash.hexdigest() in self.target_hashes:
			return units_so_far
		else:
			self.target_hashes.append(target.hash.hexdigest())
>>>>>>> 5dd38091

		if not self.config['auto'] and not recurse:
			just_added = False
			for unit_class in self.requested_units:
				try:
					# Run this if we HAVE NOT seen it before...
					unit = unit_class(self, parent, target)
					units_so_far.append(unit)
				except units.NotApplicable as error:
					log.failure('{0}: target not applicable {1}'.format(
						unit_class.__module__,
						'({0})'.format(error.args[0]) if error.args else ''
					))
		else:
			for unit_class in self.all_units:
				try:
					# Climb the family tree to see if THE MOST RECENT ancester 
					# is not allowed to recurse.. don't bother with this unit
					if unit_class.PROTECTED_RECURSE and parent is not None:
						if parent.PROTECTED_RECURSE:
							raise units.NotApplicable()
#						for p in ([ parent ] + parent.family_tree):
#							if p.PROTECTED_RECURSE:
#								raise units.NotApplicable

					# Run this if we HAVE NOT seen it before...
					unit = unit_class(self, parent, target)
					units_so_far.append(unit)
				except units.NotApplicable:
					pass

		return units_so_far

	def progress_worker(self, done_event):
		while not done_event.is_set():
			if self.total_work > 0:
				left = self.work.qsize()
				done = self.total_work - left
				self.progress.status('{0:.2f}% work queue utilization; {1} total items queued'.format((float(done)/float(self.total_work))*100, self.total_work, done))
			time.sleep(0.5)

	def worker(self):
		""" Katana worker thread to process unit execution """
		
		if self.config['verbose']:
			progress = log.progress('thread-{0} '.format(threading.get_ident()))
		else:
			progress = None

		while True:
			# Grab the next item
			unit,name,case = self.work.get()
			try:
				threading.current_thread().setName('{0} -> {1}...'.format(unit.unit_name,unit.target[:65]))
			except AttributeError:
				# JOHN: We may have died early. 
				pass


			if unit is None and name is None and case is None:
				break
			
			if unit.completed:
				self.work.task_done()
				continue

			# Perform the evaluation
			if progress is not None:
				progress.status('entering {0}'.format(unit.unit_name))
			try:
				result = unit.evaluate(self, case)
			except:
				traceback.print_exc()
			if progress is not None:
				progress.status('exiting {0}'.format(unit.unit_name))

			# Notify boss that we are done
			self.work.task_done()

		if progress is not None:
			progress.success('complete. exiting')


# Make sure we find the local packages (first current directory)
sys.path.insert(0, os.path.dirname(os.path.realpath(__file__)))
sys.path.insert(0, os.getcwd())

if __name__ == '__main__':

	# Create the katana
	katana = Katana()

	# Run katana against all units
	
	katana.evaluate()
	<|MERGE_RESOLUTION|>--- conflicted
+++ resolved
@@ -28,11 +28,8 @@
 import uuid
 from PIL import Image
 from hashlib import md5
-<<<<<<< HEAD
 import signal
-=======
 from target import Target
->>>>>>> 5dd38091
 
 class Katana(object):
 
@@ -443,7 +440,6 @@
 		try:
 			self.add_to_work(self.units)
 
-<<<<<<< HEAD
 		# Monitor the work queue and update the progress
 		# while True:
 		# 	# Grab the numer of items in the queue
@@ -464,33 +460,20 @@
 					if self.recurse_queue.empty():
 						break
 				else:
-					units = self.locate_units(data, parent=unit, recurse=True)
+					# Create the target
+					target = Target(self, data, parent=unit)
+					# Locate applicable units
+					units = self.locate_units(target, parent=unit, recurse=True)
+					# Add the units to the work queue
 					self.add_to_work(units)
+					# Keep track of images if we see them as a target.
+					if target.is_image and target.path is not None: 
+						self.add_image(os.path.abspath(target.path.decode('utf-8')))
+					# Notify that the recurse queue is finished
 					self.recurse_queue.task_done()
 		except KeyboardInterrupt:
 			self.work.join()
 			log.failure("aborting early... ({} units not yet run)".format(self.recurse_queue.qsize()))
-=======
-		while True:
-			try:
-				unit,data = self.recurse_queue.get(block=False)
-			except queue.Empty:
-				self.work.join()
-				if self.recurse_queue.empty():
-					break
-			else:
-				# Create the target
-				target = Target(self, data, parent=unit)
-				# Locate applicable units
-				units = self.locate_units(target, parent=unit, recurse=True)
-				# Add the units to the work queue
-				self.add_to_work(units)
-				# Keep track of images if we see them as a target.
-				if target.is_image and target.path is not None: 
-					self.add_image(os.path.abspath(target.path.decode('utf-8')))
-				# Notify that the recurse queue is finished
-				self.recurse_queue.task_done()
->>>>>>> 5dd38091
 
 		status_done.set()
 		status_thread.join()
@@ -644,26 +627,19 @@
 
 		if verify_length and len(data) < self.config['data_length']:
 			return
-<<<<<<< HEAD
-		
-=======
 	
 		# If the data is not a flag, go ahead and recurse on it!
->>>>>>> 5dd38091
 		if not self.locate_flags(unit, data):
 			self.recurse_queue.put((unit,data))
 
 	def locate_units(self, target, parent=None, recurse=False):
 
 		units_so_far = []
-<<<<<<< HEAD
-=======
 		
 		if target.hash.hexdigest() in self.target_hashes:
 			return units_so_far
 		else:
 			self.target_hashes.append(target.hash.hexdigest())
->>>>>>> 5dd38091
 
 		if not self.config['auto'] and not recurse:
 			just_added = False
@@ -758,5 +734,4 @@
 
 	# Run katana against all units
 	
-	katana.evaluate()
-	+	katana.evaluate()