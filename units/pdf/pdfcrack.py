--- conflicted
+++ resolved
@@ -42,7 +42,6 @@
 		# Add all the passwords from the dictionary file
 		if 'dict' in katana.config and katana.config['dict'] is not None:
 			# CALEB: Possible race condition if two units use the 'dict' argument for the same purpose...
-<<<<<<< HEAD
 			with open(katana.config['dict'].name, 'rb') as f:
 				for line in iter(lambda: f.readline(), ''):
 					yield line.rstrip(b'\n')
@@ -63,95 +62,3 @@
 			if pdf.decrypt(password):
 				katana.add_results(self, '{0}: {1}'.format(self.target.path, password))
 				self.completed = True
-=======
-			katana.config['dict'].seek(0)
-			for line in katana.config['dict']:
-				yield line.decode('utf-8').rstrip('\n')
-
-	def evaluate(self, katana, password):
-		# output_path, _ = katana.create_artifact(self, f'{password}.pdf', create=False)
-		
-		f = open(self.target.path, 'rb')
-		parser = PDFParser(f)
-
-		try:
-			document = PDFDocument(parser, password)
-			print(password)
-		except PDFPasswordIncorrect:
-			pass
-			if password == 'iloveyou':
-				print("incorrect password")
-
-		# p = subprocess.Popen([ 'qpdf', '--password={}'.format(password), self.target.path.decode('utf-8'), '--decrypt', output_path ], shell =False)
-		# p.wait()
-		# if p.stderr.read() == b'':
-			# print("we got it")
-		# output_path = '/home/john/poop'
-		# with subprocess.Popen([ 'qpdf', '--password={}'.format(password), self.target.path.decode('utf-8'), '--decrypt', output_path ],stdout = subprocess.PIPE, stderr = subprocess.PIPE, shell =False) as process:
-		# 	try:
-		# 		stdout, stderr = process.communicate()
-		# 	except JobTimeoutException:
-		# 		# logger.error('Process was killed by timeout.')
-		# 		raise
-		# 	finally:
-		# 		if process.poll() is None:
-		# 			process.kill()
-		# 			stdout, stderr = process.communicate()
-		# 	# print(stdout)
-
-		# # p = subprocess.Popen([ 'qpdf', '--password={}'.format(password), self.target.path.decode('utf-8'), '--decrypt', output_path ],
-		# 	# stdout = tempfile.TemporaryFile(), stderr = tempfile.TemporaryFile(), shell =False)
-		# 		# Run steghide
-		# # p.wait()
-		# # p.kill()
-		# # Grab the output
-		# # output = bytes.decode(p.stdout.read(),'ascii')
-		# # error = bytes.decode(p.stderr.read(),'ascii')
-		# # print(p)
-		# # Check if it succeeded
-		# if (process.returncode != 2):
-		# 	print('as')
-		# 	katana.add_results(self, "success")
-		# 	katana.locate_flags(self, "hello")
-		# 	self.completed = True
-		# 	return
-		# if ( b'invalid password' not in stderr ):
-		# # 	# print("right password")
-		# if os.path.exists(output_path):
-		# 	sys.stdout.write('yes')
-		# 	self.completed = True
-		# 	return
-		
-
-		# # # if ( os.path.exists(output_path) ):
-		# # 	print('We got it!', password)
-		# # 	self.completed = False
-		# # 	return
-
-
-		# # Grab the output
-		# # output = bytes.decode(p.stdout.read(),'ascii')
-		# # error = bytes.decode(p.stderr.read(),'ascii')
-
-		# # # Check if it succeeded
-		# # if p.returncode != 0:
-		# # 	return None
-
-		# # katana.add_artifact(self, output_path)
-	
-		# # # Grab the file type
-		# # typ = magic.from_file(output_path)
-		# # thing = '<BINARY_DATA>'
-		
-		# # with open(output_path, 'r') as f:
-		# # 	thing = f.read()
-
-		# # katana.locate_flags(self, thing)
-
-		# # katana.recurse(self, output_path)
-
-		# # katana.add_results(self, {
-		# # 	'file': output_path,
-		# # 	'type': typ
-		# # })
->>>>>>> 0a1bbd96
