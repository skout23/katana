from unit import BaseUnit
from esoteric import EsotericUnit
from collections import Counter
import sys
from io import StringIO
import argparse
import os
from pwn import *
import math

# JOHN: This code is shamelessly stolen from https://github.com/kmyk/malbolge-interpreter

def isword(x):
    return 0 <= x < 3**10
def unword(x):
    assert isword(x)
    y = []
    for _ in range(10):
        y += [ x % 3 ]
        x //= 3
    return list(reversed(y))
def word(ys):
    x = 0
    for i, y in enumerate(ys):
        assert 0 <= y < 3
        x = x * 3 + y
    assert i+1 == 10
    return x
def tri(x):
    return '0t' + ''.join(map(str, unword(x)))
def rotr(x):
    assert isword(x)
    return (x // 3) + (x % 3 * 3**9)
def crz(xs, ys):
    table = [
        [ 1, 0, 0 ],
        [ 1, 0, 2 ],
        [ 2, 2, 1 ] ]
    return word(map(lambda x, y: table[y][x], unword(xs), unword(ys)))

xlat1 = "+b(29e*j1VMEKLyC})8&m#~W>qxdRp0wkrUo[D7,XTcA\"lI.v%{gJh4G\\-=O@5`_3i<?Z';FNQuY]szf$!BS/|t:Pn6^Ha"
xlat2 = "5z]&gqtyfr$(we4{WP)H-Zn,[%\\3dL+Q;>U!pJS72FhOA1CB6v^=I_0/8|jsb9m<.TVac`uY*MK'X~xDl}REokN:#?G\"i@"
assert len(xlat1) == len(xlat2) == 94
def crypt1(i, m):
    assert 32 < ord(m) < 127
    return xlat1[(ord(m) - 33 + i) % 94]
def crypt2(m):
    assert 32 < ord(m) < 127
    return xlat2[ord(m) - 33]
def decrypt1(i, c):
    return chr((xlat1.index(c) - i) % 94 + 33)

def initial_memory(code, allow_not_isprint=False):
    mem = [ 0 ] * (3**10)
    i = 0
    for c in code:
        c = ord(c)
        if chr(c).isspace():
            continue
        if 32 < c < 127:
            assert crypt1(i, chr(c)) in 'ji*p</vo' # 'invalid character in source file'
        else:
            assert allow_not_isprint
        assert i <= 3**10
        mem[i] = c
        i += 1
    return mem
def execute_step(a, c, d, mem, inf=sys.stdin.buffer, outf=sys.stdout.buffer):
    output = []
    if not (32 < mem[c] < 127):
        raise StopIteration # loop
    m = crypt1(c, chr(mem[c]))
    if   m == 'j':
        d = mem[d]
    elif m == 'i':
        c = mem[d]
    elif m == '*':
        a = mem[d] = rotr(mem[d])
    elif m == 'p':
        a = mem[d] = crz(a, mem[d])
    elif m == '<':
        # outf.write(bytes([ a % 256 ]))
        output.append(chr( a % 256 ))
    elif m == '/':
        if inf == None:
            x = "\n"
        else:
            x = inf.read(1)

        if x:
            a, = x
        else:
            a = (-1) % (3**10)
    elif m == 'v':
        raise StopIteration
    mem[c] = ord(crypt2(chr(mem[c])))
    c = (c + 1) % (3**10)
    d = (d + 1) % (3**10)

    return a, c, d, mem, output
def execute(code, inf=sys.stdin.buffer, allow_not_isprint=False, debug=False):
    output = []

    try:
        mem = initial_memory(code, allow_not_isprint=allow_not_isprint)
    except:
        # If this fails, it is probably not Malbolge. Stop trying.
        return None

    a, c, d = 0, 0, 0
    while True:
        if debug:
            # I don't intend to use this but left it in here for preservations sake
            print('\tA: {} ({}),  C: {},  D: {},  [C]: {} ({}),  [D]: {} ({})'.format(tri(a)[2:], str(a).rjust(5), str(c).rjust(5), str(d).rjust(5), tri(mem[c])[2:], crypt1(c, chr(mem[c])), tri(mem[d])[2:], str(mem[d]).rjust(5)))
        try:
            a, c, d, mem, one_output = execute_step(a, c, d, mem, inf=inf)
            output += one_output
        except StopIteration:
            return ''.join(output)
            break
    
    
class Unit(EsotericUnit):


    @classmethod
    def add_arguments(cls, katana, parser):
        parser.add_argument('--malbolge-input',  action='store_true', default=None, help='file to be read as input to malbolge program')

    def evaluate(self, katana, case):
        
        try:
            output = execute(self.target, katana.config['malbolge_input'])

        except (ValueError, AssertionError):
            return None

        if output:
<<<<<<< HEAD
            self.find_flags(output)
        return output
=======
            katana.locate_flags(self, output)
            katana.recurse(self, output)
            katana.add_results(self, output)
>>>>>>> 2dfcf90c
<|MERGE_RESOLUTION|>--- conflicted
+++ resolved
@@ -100,13 +100,12 @@
     return a, c, d, mem, output
 def execute(code, inf=sys.stdin.buffer, allow_not_isprint=False, debug=False):
     output = []
-
     try:
         mem = initial_memory(code, allow_not_isprint=allow_not_isprint)
     except:
         # If this fails, it is probably not Malbolge. Stop trying.
         return None
-
+        pass
     a, c, d = 0, 0, 0
     while True:
         if debug:
@@ -136,11 +135,6 @@
             return None
 
         if output:
-<<<<<<< HEAD
-            self.find_flags(output)
-        return output
-=======
             katana.locate_flags(self, output)
             katana.recurse(self, output)
-            katana.add_results(self, output)
->>>>>>> 2dfcf90c
+            katana.add_results(self, output)