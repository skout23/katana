from unit import BaseUnit
from collections import Counter
import sys
from io import StringIO
import argparse
from pwn import *
import subprocess
import units.stego
import utilities
from hashlib import md5

DEPENDENCIES = [ 'snow' ]

<<<<<<< HEAD
	def evaluate(self, target):
=======
class Unit(units.FileUnit):

>>>>>>> 2dfcf90c

	def evaluate(self, katana, case):

		p = subprocess.Popen(['snow', self.target ], stdout = subprocess.PIPE, stderr = subprocess.PIPE)

		# Look for flags, if we found them...
		try:
			response = utilities.process_output(p)
		except UnicodeDecodeError:
			
			# This probably isn't plain text....
			p.stdout.seek(0)
			response = p.stdout.read()
			
			# So consider it is some binary output and try and handle it.
			artifact_path, artifact = katana.artifact(self, 'output_%s' % md5(self.target).hexdigest() )
			artifact.write(response)
			artifact.close()

			katana.recurse(self, artifact_path)


		if response is not None:
			if 'stdout' in response:
				
				# If we see anything interesting in here... scan it again!
				for line in response['stdout']:
					katana.locate_flags(self,line)
					katana.recurse(self, line)

			if 'stderr' in response:
				katana.locate_flags(self,str(response['stderr']))
			
			katana.add_results(self, response)<|MERGE_RESOLUTION|>--- conflicted
+++ resolved
@@ -11,12 +11,8 @@
 
 DEPENDENCIES = [ 'snow' ]
 
-<<<<<<< HEAD
-	def evaluate(self, target):
-=======
 class Unit(units.FileUnit):
 
->>>>>>> 2dfcf90c
 
 	def evaluate(self, katana, case):
 
